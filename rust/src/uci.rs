--- conflicted
+++ resolved
@@ -10,10 +10,6 @@
 fn go(
     board_opt: Option<ArrayBoard>,
     book_moves_opt: &Option<&BookMoves>,
-<<<<<<< HEAD
-    hist_data: &mut HashMap<ArrayBoard, u8>,
-=======
->>>>>>> 74103c16
     wtime: Option<u32>,
     btime: Option<u32>,
 ) {
@@ -61,17 +57,6 @@
         /* alpha= */ i32::MIN as i64,
         /* beta= */ i32::MAX as i64,
         /* depth=*/ 0,
-<<<<<<< HEAD
-        hist_data,
-    );
-    let tm = start.elapsed().as_millis();
-    println!(
-        "info nodes {nodes} time {tm} nps {}",
-        (nodes as f64 / (tm as f64 / 1000.0)) as u64
-    );
-    if !best.is_empty() {
-        println!("bestmove {}", best.split_whitespace().nth(0).unwrap());
-=======
     ) {
         Ok((best, _score, nodes)) => {
             let tm = start.elapsed().as_millis();
@@ -89,7 +74,6 @@
         Err(e) => {
             panic!("{}", e);
         }
->>>>>>> 74103c16
     }
 }
 
@@ -98,10 +82,6 @@
     let mut book_moves_tracker: Option<&BookMoves> = Some(&book_moves_root);
 
     let mut board_opt: Option<ArrayBoard> = None;
-<<<<<<< HEAD
-    let mut hist_data: HashMap<ArrayBoard, u8> = HashMap::new();
-=======
->>>>>>> 74103c16
     loop {
         let mut buffer = String::new();
         let result = io::stdin().read_line(&mut buffer);
@@ -156,20 +136,10 @@
                                     Some(bm) => bm.get_child(mv),
                                     None => None,
                                 };
-<<<<<<< HEAD
-                                let new_board = old_board.make_move(&BitMove::from_string(mv));
-                                if hist_data.contains_key(&old_board) {
-                                    *hist_data.get_mut(&old_board).unwrap() += 1;
-                                } else {
-                                    hist_data.insert(old_board, 1);
-                                }
-                                new_board
-=======
                                 if let Err(e) = board.make_move(&mut BitMove::from_string(mv)) {
                                     panic!("{}", e);
                                 }
                                 // hist_data.push(board.get_hash());
->>>>>>> 74103c16
                             });
                             // CODE SMELL ALERT. Pop last one off, since the first thing we do in
                             // the search is to increment the given board state.
@@ -189,9 +159,6 @@
                     wtime = Some(instructions[2].parse::<u32>().unwrap());
                     btime = Some(instructions[4].parse::<u32>().unwrap());
                 }
-<<<<<<< HEAD
-                go(board_opt, &book_moves_tracker, &mut hist_data, wtime, btime);
-=======
                 match &mut board_opt {
                     None => {
                         println!("ERROR: No board has been initialized yet. Use 'position'.");
@@ -200,7 +167,6 @@
                         go(board, &book_moves_tracker, wtime, btime);
                     }
                 }
->>>>>>> 74103c16
             }
             "print" => {
                 match &board_opt {
