<<<<<<< HEAD
use super::*;
=======
// use super::*;
use crate::arrayboard::{ArrayBoard, BOARD_SIZE};
use crate::chessboard::ChessBoard;
use crate::moves::{BitMove, MOVE_CAPTURE, MOVE_CASTLE, MOVE_CHECK, MOVE_PROMO};
use crate::piece::{is_piece_white, piece_type, PieceType};
>>>>>>> 74103c16

const EMPTY: [(i8, i8); 8] = [
    (0, 0),
    (0, 0),
    (0, 0),
    (0, 0),
    (0, 0),
    (0, 0),
    (0, 0),
    (0, 0),
];
const ROOK_DIRS: [(i8, i8); 8] = [
    (-1, 0),
    (1, 0),
    (0, -1),
    (0, 1),
    (0, 0),
    (0, 0),
    (0, 0),
    (0, 0),
];
const BISHOP_DIRS: [(i8, i8); 8] = [
    (-1, -1),
    (-1, 1),
    (1, -1),
    (1, 1),
    (0, 0),
    (0, 0),
    (0, 0),
    (0, 0),
];
const ROYAL_DIRS: [(i8, i8); 8] = [
    (-1, -1),
    (-1, 0),
    (-1, 1),
    (0, 1),
    (1, 1),
    (1, 0),
    (1, -1),
    (0, -1),
];
const KNIGHT_DIRS: [(i8, i8); 8] = [
    (-1, -2),
    (-2, -1),
    (-2, 1),
    (-1, 2),
    (1, 2),
    (2, 1),
    (2, -1),
    (1, -2),
];
const PIECE_DIRS: [(PieceType, [(i8, i8); 8]); 5] = [
    (PieceType::Knight, KNIGHT_DIRS),
    (PieceType::Bishop, BISHOP_DIRS),
    (PieceType::Rook, ROOK_DIRS),
    (PieceType::Queen, ROYAL_DIRS),
    (PieceType::King, ROYAL_DIRS),
];
const PROMOTIONS: [PieceType; 4] = [
    PieceType::Knight,
    PieceType::Bishop,
    PieceType::Rook,
    PieceType::Queen,
];

// Returns the index and a bool. The returned bool is true iff the computed result
// is out of bounds.
fn index_plus_coord(index: i8, coord: (i8, i8)) -> (usize, bool) {
    let result = index + (coord.0 * 8) + coord.1;
    if result < 0 || result > 63 {
        return (69, true);
    }
    let col = (index % 8) + coord.1;
    (result as usize, (col < 0 || col > 7))
}

fn is_back_rank(index: usize) -> bool {
    index <= 7 || index >= 56
}

impl ArrayBoard {
    fn legal_moves_for_pawn(&self, index: u8) -> Vec<BitMove> {
        let mut moves = Vec::new();
        let forward = if self.white_to_move() { -1 } else { 1 };
        // Pawn takes diagonally
        for d in [(forward, -1), (forward, 1)] {
            let (dest_index, out_of_bounds) = index_plus_coord(index as i8, d);
            if out_of_bounds {
                continue;
            }
            let dest_piece = self.get_piece(dest_index);
            // Pawn takes into a promotion
            if dest_piece != 0 && self.is_opponent_piece(dest_piece) {
                if is_back_rank(dest_index) {
                    for promote_to in PROMOTIONS {
                        moves.push(BitMove::create_capture(
                            index,
                            dest_index as u8,
                            /* source_piece = */ PieceType::Pawn,
                            /* captured = */ piece_type(dest_piece),
                            Some(promote_to),
                            MOVE_PROMO | MOVE_CAPTURE,
                        ));
                    }
                    continue;
                }
                // Pawn takes (non-promotion)
                moves.push(BitMove::create_capture(
                    index,
                    dest_index as u8,
                    /* source_piece = */ PieceType::Pawn,
                    /* captured = */ piece_type(dest_piece),
                    None,
                    MOVE_CAPTURE,
                ));
                continue;
            }
            // En-passant pawn take
            if (dest_index > 0) && (dest_index as u8 == self.get_enpassant()) {
                moves.push(BitMove::create_capture(
                    index,
                    dest_index as u8,
                    /* source_piece = */ PieceType::Pawn,
                    /* captured = */ piece_type(dest_piece),
                    None,
                    MOVE_CAPTURE,
                ));
            }
        }

        // Pawn single advance
        let dest_index = (index as i8 + (BOARD_SIZE as i8 * forward)) as usize;
        if self.get_piece(dest_index) != 0 {
            return moves;
        }
        if is_back_rank(dest_index) {
            for promote_to in PROMOTIONS {
                moves.push(BitMove::create(
                    index,
                    dest_index as u8,
                    PieceType::Pawn,
                    Some(promote_to),
                    MOVE_PROMO,
                ));
            }
        } else {
            moves.push(BitMove::create(
                index,
                dest_index as u8,
                PieceType::Pawn,
                None,
                0,
            ));
        }

        // Pawn double advance
        let base_rank = if self.white_to_move() { 6 } else { 1 };
        if (index as u32 / BOARD_SIZE) != base_rank {
            return moves;
        }
        let double = (dest_index as i8 + (BOARD_SIZE as i8 * forward)) as usize;
        if self.get_piece(double) == 0 {
            moves.push(BitMove::create(
                index,
                double as u8,
                PieceType::Pawn,
                None,
                0,
            ));
        }
        moves
    }

    fn legal_moves_general(&self, piece: PieceType, index: u8) -> Vec<BitMove> {
        let mut moves = Vec::new();
        let (is_multi_step, directions) = match piece {
            PieceType::Knight => (false, KNIGHT_DIRS),
            PieceType::Bishop => (true, BISHOP_DIRS),
            PieceType::Rook => (true, ROOK_DIRS),
            PieceType::Queen => (true, ROYAL_DIRS),
            PieceType::King => (false, ROYAL_DIRS),
            _ => (false, EMPTY),
        };
        for dir in directions {
            if dir == (0, 0) {
                continue;
            }
            let (mut dest_index, mut out_of_bounds) = index_plus_coord(index as i8, dir);
            while is_multi_step && (!out_of_bounds) && (self.get_piece(dest_index) == 0) {
                moves.push(BitMove::create(index, dest_index as u8, piece, None, 0));
                (dest_index, out_of_bounds) = index_plus_coord(dest_index as i8, dir);
            }
            if out_of_bounds {
                continue;
            }
            let dest_piece = self.get_piece(dest_index);
            if dest_piece != 0 && self.is_opponent_piece(dest_piece) {
                moves.push(BitMove::create_capture(
                    index,
                    dest_index as u8,
                    /* source_piece = */ piece,
                    /* captured = */ piece_type(dest_piece),
                    None,
                    MOVE_CAPTURE,
                ));
            } else if !is_multi_step && dest_piece == 0 {
                moves.push(BitMove::create(index, dest_index as u8, piece, None, 0));
            }
        }
        moves
    }

<<<<<<< HEAD
    fn legal_moves_for_piece(&self, piece: u32, index: u8) -> Vec<BitMove> {
        match num::FromPrimitive::from_u32(piece) {
            Some(PieceType::Pawn) => self.legal_moves_for_pawn(index),
            Some(piece_type) => self.legal_moves_general(piece_type, index),
            _ => panic!("Weird piece: {}", piece),
=======
    pub fn legal_moves_for_piece(&self, piece: PieceType, index: u8) -> Vec<BitMove> {
        match piece {
            PieceType::Pawn => self.legal_moves_for_pawn(index),
            PieceType::Empty => Vec::new(),
            _ => self.legal_moves_general(piece, index),
>>>>>>> 74103c16
        }
    }

    fn is_square_attacked_by(
        &self,
        index: u32,
        directions: [(i8, i8); 8],
        piece: PieceType,
        by_white: bool,
    ) -> bool {
        let is_multi_step = match piece {
            PieceType::Bishop => true,
            PieceType::Rook => true,
            PieceType::Queen => true,
            _ => false,
        };
        for d in directions {
            if d == (0, 0) {
                continue;
            }
            let (mut scan, mut out_of_bounds) = index_plus_coord(index as i8, d);
            while is_multi_step && !out_of_bounds && self.get_piece(scan) == 0 {
                (scan, out_of_bounds) = index_plus_coord(scan as i8, d);
            }
            if out_of_bounds {
                continue;
            }
            // println!("{:o} {} {:o}", index, piece, scan);
            let attacker = self.get_piece(scan);
            if (piece_type(attacker) == piece) && (by_white == is_piece_white(attacker)) {
                // println!("BIG HELLO");
                return true;
            }
        }
        false
    }

    fn is_square_attacked(&self, index: u32, by_white: bool) -> bool {
        let forward = if by_white { 1 } else { -1 };
        // println!("checking index: {}", index);
        for diag in [(forward, 1), (forward, -1)] {
            let (scan, out_of_bounds) = index_plus_coord(index as i8, diag);
            if out_of_bounds {
                continue;
            }
            let piece = self.get_piece(scan);
            if piece_type(piece) == PieceType::Pawn && (by_white == is_piece_white(piece)) {
                return true;
            }
        }
        PIECE_DIRS.iter().any(|(piece, directions)| {
            self.is_square_attacked_by(index, *directions, *piece, by_white)
        })
    }

    fn legal_castle_moves(&self) -> Vec<BitMove> {
        let mut moves = Vec::new();
        for shift in 0..2 {
            let mask = 1 << (shift + if self.white_to_move() { 2 } else { 0 });
            let castle = self.get_castle_rights() & mask;
            if castle == 0 {
                continue;
            }
            // Check that all squares between king and rook are empty
            let is_king_side = shift == 0;
            let sq_between = match (self.white_to_move(), is_king_side) {
                (false, false) => [1, 2, 3],
                (false, true) => [5, 6, 0],
                (true, false) => [57, 58, 59],
                (true, true) => [61, 62, 0],
            };
            let mut all_empty = true;
            for square in sq_between {
                if square == 0 {
                    continue;
                }
                if self.get_piece(square) != 0 {
                    all_empty = false;
                }
            }
            if !all_empty {
                continue;
            }

            // Check that all squares king would have to traverse are safe
            let transits = match (self.white_to_move(), is_king_side) {
                (false, false) => [2, 3, 4],
                (false, true) => [4, 5, 6],
                (true, false) => [58, 59, 60],
                (true, true) => [60, 61, 62],
            };
            if transits
                .iter()
                .any(|&t| self.is_square_attacked(t, !self.white_to_move()))
            {
                continue;
            }
            moves.push(match castle {
                // e8g8 - black king-side
                0b0001 => BitMove::create(0o04, 0o06, PieceType::King, None, MOVE_CASTLE),
                // e8c8 - black queen-side
                0b0010 => BitMove::create(0o04, 0o02, PieceType::King, None, MOVE_CASTLE),
                // e1g1 - white king-side
                0b0100 => BitMove::create(0o74, 0o76, PieceType::King, None, MOVE_CASTLE),
                // e1c1 - white queen-side
                0b1000 => BitMove::create(0o74, 0o72, PieceType::King, None, MOVE_CASTLE),
                _ => panic!("Bad castle format {}", castle),
            });
        }
        moves
    }

    fn is_king_safe_after_move(&self, mv: &BitMove) -> bool {
        let new_board = self.make_move(mv);
        let king = piece_to_bits(PieceType::King, self.side_to_move());
        let king_index = new_board.find_piece(king);

        !new_board.is_square_attacked(king_index, !self.white_to_move())
    }

    fn filter_king_checks(&self, moves: Vec<BitMove>) -> Vec<BitMove> {
        let mut new_moves: Vec<BitMove> = Vec::new();
        for mv in moves {
            let new_board = self.make_move(&mv);
            let our_king = piece_to_bits(PieceType::King, self.side_to_move());
            let our_king_ind = new_board.find_piece(our_king);
            if new_board.is_square_attacked(our_king_ind, !self.white_to_move()) {
                // filter out moves that leave / put our king in check
                continue;
            }
            let other_king = our_king ^ PIECE_SIDE_MASK as u8;
            let other_king_ind = new_board.find_piece(other_king as u8);
            if new_board.is_square_attacked(other_king_ind, self.white_to_move()) {
                new_moves.push(BitMove {
                    meta: mv.meta | MOVE_CHECK,
                    ..mv
                });
            } else {
                new_moves.push(mv);
            }
        }
        new_moves
    }

    pub fn generate_moves(&self) -> Vec<BitMove> {
        let mut moves: Vec<BitMove> = Vec::new();
        for i in 0..64 {
            let piece = self.get_piece(i);
            if piece == 0 || self.is_opponent_piece(piece) {
                continue;
            }
            moves.append(&mut self.legal_moves_for_piece(piece_type(piece), i as u8));
        }
        moves.append(&mut self.legal_castle_moves());
        moves = self.filter_king_checks(moves);
        // Reverse sort--higher meta is prioritized.
        moves.sort_unstable_by(|&mv1, &mv2| mv2.meta.cmp(&mv1.meta));
        moves
    }
}<|MERGE_RESOLUTION|>--- conflicted
+++ resolved
@@ -1,12 +1,8 @@
-<<<<<<< HEAD
-use super::*;
-=======
 // use super::*;
 use crate::arrayboard::{ArrayBoard, BOARD_SIZE};
 use crate::chessboard::ChessBoard;
 use crate::moves::{BitMove, MOVE_CAPTURE, MOVE_CASTLE, MOVE_CHECK, MOVE_PROMO};
 use crate::piece::{is_piece_white, piece_type, PieceType};
->>>>>>> 74103c16
 
 const EMPTY: [(i8, i8); 8] = [
     (0, 0),
@@ -219,19 +215,11 @@
         moves
     }
 
-<<<<<<< HEAD
-    fn legal_moves_for_piece(&self, piece: u32, index: u8) -> Vec<BitMove> {
-        match num::FromPrimitive::from_u32(piece) {
-            Some(PieceType::Pawn) => self.legal_moves_for_pawn(index),
-            Some(piece_type) => self.legal_moves_general(piece_type, index),
-            _ => panic!("Weird piece: {}", piece),
-=======
     pub fn legal_moves_for_piece(&self, piece: PieceType, index: u8) -> Vec<BitMove> {
         match piece {
             PieceType::Pawn => self.legal_moves_for_pawn(index),
             PieceType::Empty => Vec::new(),
             _ => self.legal_moves_general(piece, index),
->>>>>>> 74103c16
         }
     }
 
