--- conflicted
+++ resolved
@@ -8,8 +8,6 @@
 pub mod generate_moves;
 mod hash;
 
-<<<<<<< HEAD
-=======
 use crate::chessboard::ChessBoard;
 use crate::moves::BitMove;
 use crate::piece::{
@@ -17,7 +15,6 @@
 };
 use rand::Rng;
 
->>>>>>> 74103c16
 // Constants and Enums
 const BOARD_SIZE: u32 = 8;
 const PIECE_SIZE: u32 = 4;
@@ -58,35 +55,7 @@
 }
 
 // Private Helper functions
-<<<<<<< HEAD
-fn char_to_piece(piece: char) -> u32 {
-    match piece.to_ascii_lowercase() {
-        'p' => PieceType::Pawn as u32,
-        'n' => PieceType::Knight as u32,
-        'b' => PieceType::Bishop as u32,
-        'r' => PieceType::Rook as u32,
-        'q' => PieceType::Queen as u32,
-        'k' => PieceType::King as u32,
-        _ => PieceType::Empty as u32,
-    }
-}
-
-fn piece_to_char(piece: u32, if_none: &str) -> &str {
-    match num::FromPrimitive::from_u32(piece) {
-        Some(PieceType::Pawn) => "p",
-        Some(PieceType::Knight) => "n",
-        Some(PieceType::Bishop) => "b",
-        Some(PieceType::Rook) => "r",
-        Some(PieceType::Queen) => "q",
-        Some(PieceType::King) => "k",
-        _ => if_none,
-    }
-}
-
-fn algebraic_to_index(alg: &str) -> u16 {
-=======
 pub fn algebraic_to_index(alg: &str) -> u16 {
->>>>>>> 74103c16
     let col = (alg.bytes().nth(0).unwrap() - ('a' as u8)) as u16;
     let row = alg.chars().nth(1).unwrap().to_digit(10).unwrap() as u16;
     (BOARD_SIZE as u16) * (8 - row) + col
@@ -173,22 +142,9 @@
         self.white_to_move != is_piece_white(piece)
     }
 
-<<<<<<< HEAD
-    pub fn is_king_checked(&self) -> bool {
-        (self.meta & META_KING_CHECK_MASK) > 0
-    }
-
-    // MAKE MOVE logic ==============================================
-    pub fn get_piece(&self, index: usize) -> u32 {
-        self.board[index] as u32
-    }
-
-    fn remove_piece(&mut self, index: usize) {
-=======
     // Setters =====================================================
     fn remove_piece(&mut self, index: usize, piece_bits: u8) {
         self.hash = hash::hash_piece(self.hash, piece_bits, index);
->>>>>>> 74103c16
         self.board[index] = 0;
     }
 
@@ -284,10 +240,6 @@
         }
     }
 
-<<<<<<< HEAD
-    pub fn make_move(&self, bit_move: &BitMove) -> ArrayBoard {
-        let mut new_board = self.clone();
-=======
     fn increment_board_hist(&mut self, hash: u64) {
         // println!("  >>  incrementing hash: {}", hash);
         self.hist_data.push(hash);
@@ -407,7 +359,6 @@
         // First, save the board's current metadata in bit_move for call to take_back_move() later.
         bit_move.set_prior_castle_rights(self.get_castle_rights());
         bit_move.set_prior_enpassant(self.get_enpassant());
->>>>>>> 74103c16
 
         let source_piece = self.get_piece(bit_move.source_square as usize);
         let mut end_piece = source_piece as u8; // only for pawn promotion situation.
@@ -502,12 +453,6 @@
             }
         }
 
-<<<<<<< HEAD
-        new_board.meta ^= META_SIDE_TO_MOVE_MASK;
-        new_board.remove_piece(bit_move.source_square as usize);
-        new_board.add_piece(bit_move.dest_square as usize, end_piece as u8);
-        new_board
-=======
         let source_piece = piece_to_bits(mv.source_piece, self.side_to_move());
         self.add_piece(mv.source_square as usize, source_piece);
         match mv.promote_to {
@@ -561,11 +506,9 @@
         // Reverse sort--higher meta is prioritized.
         moves.sort_unstable_by(|&mv1, &mv2| mv2.meta.cmp(&mv1.meta));
         moves
->>>>>>> 74103c16
-    }
-
-    // DEBUGGING AND PRINTING FUNCTIONS ===================================
-    pub fn pretty_print(&self, verbose: bool) {
+    }
+
+    fn pretty_print(&self, verbose: bool) {
         if verbose {
             println!(" ---------------- BOARD STATE ----------------- ");
             println!("  Board metadata in binary:");
