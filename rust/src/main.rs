#![feature(test)]
#![allow(unused_imports)]
extern crate num;
extern crate test;
#[macro_use]
extern crate num_derive;

mod arrayboard;
mod book_moves;
mod engine;
<<<<<<< HEAD
mod uci;

use arrayboard::ArrayBoard;
use arrayboard::BitMove;
use std::time::Instant;
use test::Bencher;

const DO_PERFT: bool = true;

const _TEST_CASE_1: &str = "position startpos moves e2e4 c7c5 g1f3 e7e6 d2d4 c5d4 f3d4 b8c6 b1c3 d8c7 d1d3 c6d4 d3d4 c7b6 d4b6 a7b6 c3b5 a8a4 f2f3 f8c5 c2c3 e8f8 b2b3";

fn perft(board: ArrayBoard, max_depth: u32, depth: u32) -> (u32, u32, u32, u32, u32) {
=======
mod moves;
mod piece;
mod uci;

use arrayboard::ArrayBoard;
use chessboard::ChessBoard;
use moves::BitMove;
use piece::PieceType;
use rand::Rng;
use std::time::Instant;
use test::Bencher;

const DO_DEBUG: bool = false;
const DO_PERFT: bool = false;

const _TEST_CASE_1: &str = "position startpos moves e2e4 c7c5 g1f3 e7e6 d2d4 c5d4 f3d4 b8c6 b1c3 d8c7 d1d3 c6d4 d3d4 c7b6 d4b6 a7b6 c3b5 a8a4 f2f3 f8c5 c2c3 e8f8 b2b3";

fn perft(
    board: &mut impl ChessBoard,
    max_depth: u32,
    depth: u32,
) -> Result<(u32, u32, u32, u32, u32), String> {
>>>>>>> 74103c16
    let (mut nodes, mut captures, mut castles, mut checks, mut promos) = (0, 0, 0, 0, 0);
    if depth == max_depth {
        nodes += 1;
        if board.is_king_checked() {
            checks += 1;
        }
        return Ok((nodes, captures, castles, checks, promos));
    }
<<<<<<< HEAD
    for mv in board.generate_moves() {
        let new_board = board.make_move(&mv);
        // println!("{}", &mv.to_string());
        // new_board.pretty_print(true);
        let (n, c1, c2, c3, p) = perft(new_board, max_depth, depth + 1);
        nodes += n;
        captures += c1;
        castles += c2;
        checks += c3;
        promos += p;
=======
    for mut mv in board.generate_moves() {
        match board.make_move(&mut mv) {
            Ok(true) => match perft(board, max_depth, depth + 1) {
                Ok((n, c1, c2, c3, p)) => {
                    nodes += n;
                    captures += c1;
                    castles += c2;
                    checks += c3;
                    promos += p;
                }
                Err(mut e) => {
                    println!("Move made: {}", mv.to_string());
                    board.pretty_print(true);
                    board.take_back_move(&mv);
                    e.push(' ');
                    e.push_str(&mv.to_string());
                    return Err(e);
                }
            },
            Ok(false) => (),
            Err(mut e) => {
                board.take_back_move(&mv);
                e.push(' ');
                e.push_str(&mv.to_string());
                return Err(e);
            }
        }
        board.take_back_move(&mv);
>>>>>>> 74103c16
    }
    Ok((nodes, captures, castles, checks, promos))
}

fn main() {
<<<<<<< HEAD
    if DO_PERFT {
        let board = ArrayBoard::create_from_fen(arrayboard::PERFT2_FEN);
        let start = Instant::now();
        let depth = 5;
        let (nodes, captures, castles, checks, promos) = perft(board, depth, 0);
=======
    if DO_DEBUG {
        let mut board = ArrayBoard::create_from_fen(arrayboard::STARTING_FEN);
        board.pretty_print(true);
        let mut mv_w = BitMove::create(0o64, 0o54, PieceType::Pawn, None, 0);
        let mut mv_b = BitMove::create(0o10, 0o20, PieceType::Pawn, None, 0);
        let mut mv_w1 = BitMove::create(0o63, 0o53, PieceType::Pawn, None, 0);
        let mut mv_b1 = BitMove::create(0o11, 0o21, PieceType::Pawn, None, 0);

        board.make_move(&mut mv_w1);
        board.make_move(&mut mv_b1);
        board.make_move(&mut mv_w);
        board.make_move(&mut mv_b);
        board.pretty_print(true);

        board.take_back_move(&mut mv_b);
        board.pretty_print(true);
        board.take_back_move(&mut mv_w);
        board.pretty_print(true);
        board.take_back_move(&mut mv_b1);
        board.pretty_print(true);
        board.take_back_move(&mut mv_w1);
        board.pretty_print(true);

        // UNCOMMENT THIS IF YOU WANT MORE RANDOM NUMBERS
        // let mut rng = rand::thread_rng();
        // for _ in 0..16 {
        //     println!("{},", rng.gen::<u64>());
        // }
    } else if DO_PERFT {
        let mut board = ArrayBoard::create_from_fen(arrayboard::STARTING_FEN);
        let start = Instant::now();
        let depth = 6;
        let (nodes, captures, castles, checks, promos) = perft(&mut board, depth, 0).unwrap();
>>>>>>> 74103c16
        let tm = start.elapsed().as_millis();
        println!(
            "Perft({depth}) results: \n    \
             nodes: {nodes}\n    \
             captures: {captures}\n    \
             castles: {castles}\n    \
             checks: {checks}\n    \
             promos: {promos}\n    \
             {:?}ms,  {:.2} nps",
            tm,
            (1000.0 * nodes as f64) / tm as f64
        );
    } else {
        println!("=============================================================");
        println!("====           W A L R U S       B O T                   ====");
        println!("=============================================================");
        uci::run();
    }
}

#[bench]
fn init_fen_basic(b: &mut Bencher) {
    b.iter(|| ArrayBoard::create_from_fen(arrayboard::STARTING_FEN));
}

#[bench]
fn init_fen_tricky(b: &mut Bencher) {
    b.iter(|| ArrayBoard::create_from_fen(arrayboard::TRICKY_FEN));
}

#[bench]
fn init_startpos_50_moves(b: &mut Bencher) {
    let moves50 = "h2h3 a7a6 e2e3 h7h5 d1e2 d7d6 e2h5 b7b6 h5d1 c8g4 f1d3 c7c5 f2f4 h8h5 h3g4 g7g5 e1f1 f8g7 h1h4 g7h8 f4g5 d8d7 g4h5 f7f5 h4h2 a8a7 d1g4 b8c6 c2c3 a7a8 d3c4 c6b4 c4e6 e8f8 d2d3 f8e8 e6f5 d7c6 g1f3 c6d5 g4f4 d5d4 f5h3 e7e6 b1d2 b4d5 h2h1 c5c4 f4f8 e8f8 f1g1 a6a5 a2a4 d5c3 g2g3 c4d3 h3f5 f8e7 f5h7 d4a4 g1f2 e7d8 h1f1 c3a2 b2b4 b6b5 f1e1 e6e5 f3d4 a4c2 e1f1 c2b3 g3g4 b3d5 h7e4 a5b4 e4h1 h8f6 d2b3 d8d7 h1d5 a8a5 f2g3 a2c1 g3h2 a5a8 f1h1 f6d8 h2g2 d8g5 h1e1 g5h6 a1a8 c1e2 d4e6 g8f6 a8a5 f6e8 e1d1".split(' ');

    b.iter(|| {
        let mut board = ArrayBoard::create_from_fen(arrayboard::STARTING_FEN);
        for mv in moves50.clone() {
<<<<<<< HEAD
            board = board.make_move(&BitMove::from_string(mv));
=======
            if let Err(e) = board.make_move(&mut BitMove::from_string(mv)) {
                panic!("{}", e);
            };
>>>>>>> 74103c16
        }
    });
}

#[bench]
fn init_startpos_100_moves(b: &mut Bencher) {
    let moves100 = "h2h3 a7a6 e2e3 h7h5 d1e2 d7d6 e2h5 b7b6 h5d1 c8g4 f1d3 c7c5 f2f4 h8h5 h3g4 g7g5 e1f1 f8g7 h1h4 g7h8 f4g5 d8d7 g4h5 f7f5 h4h2 a8a7 d1g4 b8c6 c2c3 a7a8 d3c4 c6b4 c4e6 e8f8 d2d3 f8e8 e6f5 d7c6 g1f3 c6d5 g4f4 d5d4 f5h3 e7e6 b1d2 b4d5 h2h1 c5c4 f4f8 e8f8 f1g1 a6a5 a2a4 d5c3 g2g3 c4d3 h3f5 f8e7 f5h7 d4a4 g1f2 e7d8 h1f1 c3a2 b2b4 b6b5 f1e1 e6e5 f3d4 a4c2 e1f1 c2b3 g3g4 b3d5 h7e4 a5b4 e4h1 h8f6 d2b3 d8d7 h1d5 a8a5 f2g3 a2c1 g3h2 a5a8 f1h1 f6d8 h2g2 d8g5 h1e1 g5h6 a1a8 c1e2 d4e6 g8f6 a8a5 f6e8 e1d1 d3d2 d1g1 e2c1 g2f1 d2d1n d5a8 e5e4 f1g2 d6d5 g1e1 d7c8 g2g1 h6f4 a8d5 c8b8 d5e4 d1e3 e1d1 f4c7 h5h6 c7a5 b3a1 e8d6 e4c6 e3f5 d1f1 c1d3 g4g5 f5d4 e6c7 d6e8 f1f3 d4c2 c6d7 c2e1 f3d3 e8d6 c7b5 e1c2 d3f3 d6b5 d7b5 a5d8 g1h1 d8a5 f3g3 c2d4 g3h3 b8c8 g5g6 a5b6 h3b3 d4c6 b3d3 c6e7 d3d2 c8c7 d2f2 e7c6 f2f8 b6e3 f8f3 e3g1 f3g3 g1c5 h1h2 c6d4 g3e3 d4f5 h6h7 c5e7 b5d3 f5d4 h7h8b e7g5 e3e8 d4c2 e8g8 b4b3 g8a8 c7b6 h8f6 g5d2 a8a3 b6c5 a3a6 b3b2 h2g3 c2a3 a6b6 b2b1r d3f5 b1b5 g3h2 b5b4 f6h4 c5d5 h2g3 b4b5 f5h3".split(' ');

    b.iter(|| {
        let mut board = ArrayBoard::create_from_fen(arrayboard::STARTING_FEN);
        for mv in moves100.clone() {
<<<<<<< HEAD
            board = board.make_move(&BitMove::from_string(mv));
=======
            if let Err(e) = board.make_move(&mut BitMove::from_string(mv)) {
                panic!("{}", e);
            }
>>>>>>> 74103c16
        }
    });
}

#[bench]
fn perft_depth_3(b: &mut Bencher) {
    b.iter(|| {
<<<<<<< HEAD
        let board = ArrayBoard::create_from_fen(arrayboard::STARTING_FEN);
        perft(board, 3, 0);
=======
        let mut board = ArrayBoard::create_from_fen(arrayboard::STARTING_FEN);
        if let Err(e) = perft(&mut board, 3, 0) {
            panic!("{}", e);
        }
>>>>>>> 74103c16
    });
}<|MERGE_RESOLUTION|>--- conflicted
+++ resolved
@@ -8,20 +8,6 @@
 mod arrayboard;
 mod book_moves;
 mod engine;
-<<<<<<< HEAD
-mod uci;
-
-use arrayboard::ArrayBoard;
-use arrayboard::BitMove;
-use std::time::Instant;
-use test::Bencher;
-
-const DO_PERFT: bool = true;
-
-const _TEST_CASE_1: &str = "position startpos moves e2e4 c7c5 g1f3 e7e6 d2d4 c5d4 f3d4 b8c6 b1c3 d8c7 d1d3 c6d4 d3d4 c7b6 d4b6 a7b6 c3b5 a8a4 f2f3 f8c5 c2c3 e8f8 b2b3";
-
-fn perft(board: ArrayBoard, max_depth: u32, depth: u32) -> (u32, u32, u32, u32, u32) {
-=======
 mod moves;
 mod piece;
 mod uci;
@@ -44,7 +30,6 @@
     max_depth: u32,
     depth: u32,
 ) -> Result<(u32, u32, u32, u32, u32), String> {
->>>>>>> 74103c16
     let (mut nodes, mut captures, mut castles, mut checks, mut promos) = (0, 0, 0, 0, 0);
     if depth == max_depth {
         nodes += 1;
@@ -53,18 +38,6 @@
         }
         return Ok((nodes, captures, castles, checks, promos));
     }
-<<<<<<< HEAD
-    for mv in board.generate_moves() {
-        let new_board = board.make_move(&mv);
-        // println!("{}", &mv.to_string());
-        // new_board.pretty_print(true);
-        let (n, c1, c2, c3, p) = perft(new_board, max_depth, depth + 1);
-        nodes += n;
-        captures += c1;
-        castles += c2;
-        checks += c3;
-        promos += p;
-=======
     for mut mv in board.generate_moves() {
         match board.make_move(&mut mv) {
             Ok(true) => match perft(board, max_depth, depth + 1) {
@@ -93,19 +66,11 @@
             }
         }
         board.take_back_move(&mv);
->>>>>>> 74103c16
     }
     Ok((nodes, captures, castles, checks, promos))
 }
 
 fn main() {
-<<<<<<< HEAD
-    if DO_PERFT {
-        let board = ArrayBoard::create_from_fen(arrayboard::PERFT2_FEN);
-        let start = Instant::now();
-        let depth = 5;
-        let (nodes, captures, castles, checks, promos) = perft(board, depth, 0);
-=======
     if DO_DEBUG {
         let mut board = ArrayBoard::create_from_fen(arrayboard::STARTING_FEN);
         board.pretty_print(true);
@@ -139,7 +104,6 @@
         let start = Instant::now();
         let depth = 6;
         let (nodes, captures, castles, checks, promos) = perft(&mut board, depth, 0).unwrap();
->>>>>>> 74103c16
         let tm = start.elapsed().as_millis();
         println!(
             "Perft({depth}) results: \n    \
@@ -177,13 +141,9 @@
     b.iter(|| {
         let mut board = ArrayBoard::create_from_fen(arrayboard::STARTING_FEN);
         for mv in moves50.clone() {
-<<<<<<< HEAD
-            board = board.make_move(&BitMove::from_string(mv));
-=======
             if let Err(e) = board.make_move(&mut BitMove::from_string(mv)) {
                 panic!("{}", e);
             };
->>>>>>> 74103c16
         }
     });
 }
@@ -195,13 +155,9 @@
     b.iter(|| {
         let mut board = ArrayBoard::create_from_fen(arrayboard::STARTING_FEN);
         for mv in moves100.clone() {
-<<<<<<< HEAD
-            board = board.make_move(&BitMove::from_string(mv));
-=======
             if let Err(e) = board.make_move(&mut BitMove::from_string(mv)) {
                 panic!("{}", e);
             }
->>>>>>> 74103c16
         }
     });
 }
@@ -209,14 +165,9 @@
 #[bench]
 fn perft_depth_3(b: &mut Bencher) {
     b.iter(|| {
-<<<<<<< HEAD
-        let board = ArrayBoard::create_from_fen(arrayboard::STARTING_FEN);
-        perft(board, 3, 0);
-=======
         let mut board = ArrayBoard::create_from_fen(arrayboard::STARTING_FEN);
         if let Err(e) = perft(&mut board, 3, 0) {
             panic!("{}", e);
         }
->>>>>>> 74103c16
     });
 }