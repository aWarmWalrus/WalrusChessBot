<<<<<<< HEAD
use super::arrayboard::{generate_moves::MOVE_CAPTURE, is_piece_white, ArrayBoard, BitMove};
=======
use crate::arrayboard::ArrayBoard;
use crate::chessboard::ChessBoard;
use crate::moves::BitMove;
use crate::piece::is_piece_white;
>>>>>>> 74103c16
use std::cmp;
use std::collections::HashMap;
use std::io;
use std::sync::atomic::{AtomicBool, AtomicU8, Ordering};
use std::time::Instant;

// PeSTO piece evaluation tables
#[rustfmt::skip]
const MG_PAWN_TABLE: [i16;64] = [
    0,   0,   0,   0,   0,   0,  0,   0,
    98, 134,  61,  95,  68, 126, 34, -11,
    -6,   7,  26,  31,  65,  56, 25, -20,
    -14,  13,   6,  21,  23,  12, 17, -23,
    -27,  -2,  -5,  12,  17,   6, 10, -25,
    -26,  -4,  -4, -10,   3,   3, 33, -12,
    -35,  -1, -20, -23, -15,  24, 38, -22,
    0,   0,   0,   0,   0,   0,  0,   0,
];

#[rustfmt::skip]
const EG_PAWN_TABLE: [i16;64] = [
      0,   0,   0,   0,   0,   0,   0,   0,
    178, 173, 158, 134, 147, 132, 165, 187,
     94, 100,  85,  67,  56,  53,  82,  84,
     32,  24,  13,   5,  -2,   4,  17,  17,
     13,   9,  -3,  -7,  -7,  -8,   3,  -1,
      4,   7,  -6,   1,   0,  -5,  -1,  -8,
     13,   8,   8,  10,  13,   0,   2,  -7,
      0,   0,   0,   0,   0,   0,   0,   0,
];

#[rustfmt::skip]
const MG_KNIGHT_TABLE: [i16;64] = [
    0,   0,   0,   0,   0,   0,   0,   0,
    178, 173, 158, 134, 147, 132, 165, 187,
    94, 100,  85,  67,  56,  53,  82,  84,
    32,  24,  13,   5,  -2,   4,  17,  17,
    13,   9,  -3,  -7,  -7,  -8,   3,  -1,
    4,   7,  -6,   1,   0,  -5,  -1,  -8,
    13,   8,   8,  10,  13,   0,   2,  -7,
    0,   0,   0,   0,   0,   0,   0,   0,
];

#[rustfmt::skip]
const EG_KNIGHT_TABLE: [i16;64] = [
    -58, -38, -13, -28, -31, -27, -63, -99,
    -25,  -8, -25,  -2,  -9, -25, -24, -52,
    -24, -20,  10,   9,  -1,  -9, -19, -41,
    -17,   3,  22,  22,  22,  11,   8, -18,
    -18,  -6,  16,  25,  16,  17,   4, -18,
    -23,  -3,  -1,  15,  10,  -3, -20, -22,
    -42, -20, -10,  -5,  -2, -20, -23, -44,
    -29, -51, -23, -15, -22, -18, -50, -64,
];

#[rustfmt::skip]
const MG_BISHOP_TABLE: [i16;64] = [
    -29,   4, -82, -37, -25, -42,   7,  -8,
    -26,  16, -18, -13,  30,  59,  18, -47,
    -16,  37,  43,  40,  35,  50,  37,  -2,
     -4,   5,  19,  50,  37,  37,   7,  -2,
     -6,  13,  13,  26,  34,  12,  10,   4,
      0,  15,  15,  15,  14,  27,  18,  10,
      4,  15,  16,   0,   7,  21,  33,   1,
    -33,  -3, -14, -21, -13, -12, -39, -21,
];

#[rustfmt::skip]
const EG_BISHOP_TABLE: [i16;64] = [
    -14, -21, -11,  -8, -7,  -9, -17, -24,
     -8,  -4,   7, -12, -3, -13,  -4, -14,
      2,  -8,   0,  -1, -2,   6,   0,   4,
     -3,   9,  12,   9, 14,  10,   3,   2,
     -6,   3,  13,  19,  7,  10,  -3,  -9,
    -12,  -3,   8,  10, 13,   3,  -7, -15,
    -14, -18,  -7,  -1,  4,  -9, -15, -27,
    -23,  -9, -23,  -5, -9, -16,  -5, -17,
];

#[rustfmt::skip]
const MG_ROOK_TABLE: [i16;64] = [
     32,  42,  32,  51, 63,  9,  31,  43,
     27,  32,  58,  62, 80, 67,  26,  44,
     -5,  19,  26,  36, 17, 45,  61,  16,
    -24, -11,   7,  26, 24, 35,  -8, -20,
    -36, -26, -12,  -1,  9, -7,   6, -23,
    -45, -25, -16, -17,  3,  0,  -5, -33,
    -44, -16, -20,  -9, -1, 11,  -6, -71,
    -19, -13,   1,  17, 16,  7, -37, -26,
];

#[rustfmt::skip]
const EG_ROOK_TABLE: [i16;64] = [
    13, 10, 18, 15, 12,  12,   8,   5,
    11, 13, 13, 11, -3,   3,   8,   3,
     7,  7,  7,  5,  4,  -3,  -5,  -3,
     4,  3, 13,  1,  2,   1,  -1,   2,
     3,  5,  8,  4, -5,  -6,  -8, -11,
    -4,  0, -5, -1, -7, -12,  -8, -16,
    -6, -6,  0,  2, -9,  -9, -11,  -3,
    -9,  2,  3, -1, -5, -13,   4, -20,
];

#[rustfmt::skip]
const MG_QUEEN_TABLE: [i16;64] = [
    -28,   0,  29,  12,  59,  44,  43,  45,
    -24, -39,  -5,   1, -16,  57,  28,  54,
    -13, -17,   7,   8,  29,  56,  47,  57,
    -27, -27, -16, -16,  -1,  17,  -2,   1,
     -9, -26,  -9, -10,  -2,  -4,   3,  -3,
    -14,   2, -11,  -2,  -5,   2,  14,   5,
    -35,  -8,  11,   2,   8,  15,  -3,   1,
     -1, -18,  -9,  10, -15, -25, -31, -50,
];

#[rustfmt::skip]
const EG_QUEEN_TABLE: [i16;64] = [
     -9,  22,  22,  27,  27,  19,  10,  20,
    -17,  20,  32,  41,  58,  25,  30,   0,
    -20,   6,   9,  49,  47,  35,  19,   9,
      3,  22,  24,  45,  57,  40,  57,  36,
    -18,  28,  19,  47,  31,  34,  39,  23,
    -16, -27,  15,   6,   9,  17,  10,   5,
    -22, -23, -30, -16, -16, -23, -36, -32,
    -33, -28, -22, -43,  -5, -32, -20, -41,
];

#[rustfmt::skip]
const MG_KING_TABLE: [i16;64] = [
    -65,  23,  16, -15, -56, -34,   2,  13,
     29,  -1, -20,  -7,  -8,  -4, -38, -29,
     -9,  24,   2, -16, -20,   6,  22, -22,
    -17, -20, -12, -27, -30, -25, -14, -36,
    -49,  -1, -27, -39, -46, -44, -33, -51,
    -14, -14, -22, -46, -44, -30, -15, -27,
      1,   7,  -8, -64, -43, -16,   9,   8,
    -15,  36,  12, -54,   8, -28,  24,  14,
];

#[rustfmt::skip]
const EG_KING_TABLE: [i16;64] = [
    -74, -35, -18, -18, -11,  15,   4, -17,
    -12,  17,  14,  17,  17,  38,  23,  11,
     10,  17,  23,  15,  20,  45,  44,  13,
     -8,  22,  24,  27,  26,  33,  26,   3,
    -18,  -4,  21,  24,  27,  23,   9, -11,
    -19,  -3,  11,  21,  23,  16,   7,  -9,
    -27, -11,   4,  13,  14,   4,  -5, -17,
    -53, -34, -21, -11, -28, -14, -24, -43
];

const MG_PIECE_VALUES: [i16; 6] = [
    82,   // Pawns
    337,  // Knights
    365,  // Bishops
    477,  // Rooks
    1025, // Queens
    0,    // Kings
];
const EG_PIECE_VALUES: [i16; 6] = [
    94,  // Pawns
    281, // Knights
    297, // Bishops
    512, // Rooks
    936, // Queens
    0,   // Kings
];

const MG_PESTO: [[i16; 64]; 6] = [
    MG_PAWN_TABLE,
    MG_KNIGHT_TABLE,
    MG_BISHOP_TABLE,
    MG_ROOK_TABLE,
    MG_QUEEN_TABLE,
    MG_KING_TABLE,
];
const EG_PESTO: [[i16; 64]; 6] = [
    EG_PAWN_TABLE,
    EG_KNIGHT_TABLE,
    EG_BISHOP_TABLE,
    EG_ROOK_TABLE,
    EG_QUEEN_TABLE,
    EG_KING_TABLE,
];

const GAMEPHASE_INCREMENTAL: [i16; 12] = [0, 0, 1, 1, 1, 1, 2, 2, 4, 4, 0, 0];
const MG_TABLE: [[i16; 64]; 12] = initialize_tables(MG_PIECE_VALUES, MG_PESTO);
const EG_TABLE: [[i16; 64]; 12] = initialize_tables(EG_PIECE_VALUES, EG_PESTO);
const CHECKMATE: i64 = 100000000;

pub static MAX_DEPTH: AtomicU8 = AtomicU8::new(6);
pub const MAX_QUIESCE_DEPTH: u8 = 4;
const DEBUG: bool = true;
const QUIESCE: bool = true;

pub const fn initialize_tables(piece_vals: [i16; 6], pesto: [[i16; 64]; 6]) -> [[i16; 64]; 12] {
    let mut table = [[0; 64]; 12];
    let mut ptype = 0;
    while ptype < 6 {
        let mut sq = 0;
        while sq < 64 {
            table[ptype * 2 + 1][sq] = piece_vals[ptype] + pesto[ptype][sq];
            table[ptype * 2][sq] = piece_vals[ptype] + pesto[ptype][sq ^ 0b111000];
            sq += 1;
        }
        ptype += 1;
    }
    table
}

fn print_info(score: i64, nodes: u64, start: Instant, pv: &str) {
    if !DEBUG {
        return;
    }
    let time = start.elapsed().as_millis();
    let nps = ((nodes as f64 / time as f64) * 1000.0) as i64;
    if score.abs() > (CHECKMATE - 10) {
        let mate_in = CHECKMATE - score.abs();
        println!(
            "info depth {MAX_DEPTH:?} time {time} score mate {} nodes {nodes} nps {nps} pv {pv}",
            (mate_in + 1) / 2 * score.signum()
        );
    } else {
        println!(
            "info depth {MAX_DEPTH:?} time {time} score cp {score} nodes {nodes} nps {nps} pv {pv}"
        );
    }
}

fn eval(board: ArrayBoard) -> i64 {
    let mut game_phase = 0;
    let mut w_mg = 0;
    let mut b_mg = 0;
    let mut w_eg = 0;
    let mut b_eg = 0;
    for sq in 0..64 {
        let piece = board.get_piece(sq) as usize;
        if piece == 0 {
            continue;
        }
        let piece_f = piece - 2;
        if is_piece_white(piece as u32) {
            w_mg += MG_TABLE[piece_f][sq] as i64;
            w_eg += EG_TABLE[piece_f][sq] as i64;
        } else {
            b_mg += MG_TABLE[piece_f][sq] as i64;
            b_eg += EG_TABLE[piece_f][sq] as i64;
        }
        game_phase += GAMEPHASE_INCREMENTAL[piece_f] as i64;
    }
    let (mg_score, eg_score) = if board.white_to_move() {
        (w_mg - b_mg, w_eg - b_eg)
    } else {
        (b_mg - w_mg, b_eg - w_eg)
    };
    // Tapered eval: as the game approaches endgame, weigh the end game evaluation more heavily.
    // Endgame is decided based on number of minor pieces remaining.
    let mg_phase = cmp::min(game_phase, 24);
    let eg_phase = 24 - mg_phase;
    (mg_phase * mg_score + eg_phase * eg_score) / 24
}

<<<<<<< HEAD
fn quiesce(board: ArrayBoard, mut alpha: i64, beta: i64, depth: u8) -> (i64, u64) {
=======
fn quiesce(
    board: &mut impl ChessBoard,
    mut alpha: i64,
    beta: i64,
    depth: u8,
) -> Result<(i64, u64), String> {
>>>>>>> 74103c16
    let val = eval(board);
    if val >= beta {
        return Ok((beta, 1));
    }
    if val > alpha {
        alpha = val;
    }
    if depth == MAX_QUIESCE_DEPTH {
        return Ok((alpha, 1));
    }
    let mut nodes = 1;
    for mut mv in board.generate_moves() {
        if !mv.is_capture() {
            continue;
        }
<<<<<<< HEAD
        let new_board = board.make_move(&mv);
        let (q_score, q_nodes) = quiesce(new_board, -beta, -alpha, depth + 1);
        nodes += q_nodes;
        if -q_score >= beta {
            return (beta, nodes);
        }
        if -q_score > alpha {
            alpha = -q_score;
        }
    }

    return (alpha, nodes);
}

fn increment_board_hist(board: ArrayBoard, hist_data: &mut HashMap<ArrayBoard, u8>) -> u8 {
    match hist_data.get_mut(&board) {
        Some(count) => {
            *count += 1;
            *count
        }
        None => {
            hist_data.insert(board, 1);
            1
=======
        match board.make_move(&mut mv) {
            Ok(true) => match quiesce(board, -beta, -alpha, depth + 1) {
                Ok((q_score, q_nodes)) => {
                    nodes += q_nodes;
                    if -q_score >= beta {
                        if let Err(mut e) = board.take_back_move(&mv) {
                            panic!("QUIESCE A {}", e);
                            e.push(' ');
                            e.push_str(&mv.to_string());
                            return Err(e);
                        }
                        return Ok((beta, nodes));
                    }
                    if -q_score > alpha {
                        alpha = -q_score;
                    }
                }
                Err(e) => {
                    if let Err(e) = board.take_back_move(&mv) {
                        panic!("QUIESCE B {}", e);
                    }
                    return Err(e);
                }
            },
            Ok(false) => (),
            Err(mut e) => {
                if let Err(e) = board.take_back_move(&mv) {
                    panic!("QUIESCE C {}", e);
                }
                println!("Bad move!! {}", mv.to_string());
                board.pretty_print(true);
                e.push(' ');
                e.push_str(&mv.to_string());
                return Err(e);
            }
        }
        if let Err(e) = board.take_back_move(&mv) {
            board.pretty_print(true);
            panic!("QUIESCE D {}", e);
>>>>>>> 74103c16
        }
    }

<<<<<<< HEAD
fn decrement_board_hist(board: &ArrayBoard, hist_data: &mut HashMap<ArrayBoard, u8>) {
    let c = hist_data.get_mut(board).unwrap();
    if *c == 0 {
        hist_data.remove(board);
    } else {
        *c -= 1;
    }
=======
    return Ok((alpha, nodes));
>>>>>>> 74103c16
}

pub fn search(
    board: ArrayBoard,
    mut alpha: i64,
    beta: i64,
    depth: u8,
<<<<<<< HEAD
    hist_data: &mut HashMap<ArrayBoard, u8>,
) -> (String, i64, u64) {
=======
) -> Result<(String, i64, u64), String> {
>>>>>>> 74103c16
    if depth == MAX_DEPTH.load(Ordering::Relaxed) {
        if QUIESCE {
            match quiesce(board, alpha, beta, 0) {
                Ok((quiesce_score, quiesce_nodes)) => {
                    return Ok(("".to_string(), quiesce_score, quiesce_nodes));
                }
                Err(e) => {
                    return Err(e);
                }
            }
        }
<<<<<<< HEAD
        // println!("{}<< STALEMATE", "  ".repeat(depth as usize));
        return ("".to_string(), 0, 1);
    }
    let reps = increment_board_hist(board, hist_data);
    // 3-fold stalemate.
    if reps >= 3 {
        decrement_board_hist(&board, hist_data);
        // It's a stalemate. For some reason, lichess sends us one last 'go' command, so just
        // return the first move we have.
        if moves.len() > 0 {
            return (moves[0].to_string(), 0, 1);
        }
        return ("".to_string(), 0, 1);
=======
        return Ok((String::from(""), eval(board), 1));
>>>>>>> 74103c16
    }

    let mut nodes = 1;
    let mut best_pv: String = String::from("");
    let start_time = if depth == 0 {
        Some(Instant::now())
    } else {
        None
    };

    let mut legal_moves = 0;
    for (i, mut mv) in board.generate_moves().into_iter().enumerate() {
        if depth == 0 {
            println!("info currmove {} currmovenumber {i}", mv.to_string());
        }
<<<<<<< HEAD
        let new_board = board.make_move(&mv);
        let (pv, score, child_nodes) = search(new_board, -beta, -alpha, depth + 1, hist_data);
        nodes += child_nodes;

        if -score >= beta {
            decrement_board_hist(&board, hist_data);
            return (mv.to_string() + " " + &pv, beta, nodes);
        }
        if -score > alpha {
            alpha = -score;
            best_pv = mv.to_string() + " " + &pv.to_string();
            if depth == 0 {
                print_info(-score, nodes, start_time.unwrap(), &best_pv);
=======
        match board.make_move(&mut mv) {
            Ok(true) => {
                legal_moves += 1;
                if board.repetitions() >= 3 {
                    if let Err(mut e) = board.take_back_move(&mv) {
                        e.push(' ');
                        e.push_str(&mv.to_string());
                        return Err(e);
                    }
                    return Ok((mv.to_string(), 0, nodes));
                }
                match search(board, -beta, -alpha, depth + 1) {
                    Ok((pv, score, child_nodes)) => {
                        nodes += child_nodes;
                        if -score >= beta {
                            if let Err(mut e) = board.take_back_move(&mv) {
                                e.push(' ');
                                e.push_str(&mv.to_string());
                                return Err(e);
                            }
                            return Ok((mv.to_string() + " " + &pv, beta, nodes));
                        }
                        if -score > alpha {
                            alpha = -score;
                            best_pv = mv.to_string() + " " + &pv.to_string();
                            if depth == 0 {
                                print_info(-score, nodes, start_time.unwrap(), &best_pv);
                            }
                        }
                    }
                    Err(mut e) => {
                        println!("Bad move!! {}", mv.to_string());
                        board.take_back_move(&mv);
                        board.pretty_print(true);
                        e.push(' ');
                        e.push_str(&mv.to_string());
                        return Err(e);
                    }
                }
>>>>>>> 74103c16
            }
            Ok(false) => (),
            Err(mut e) => {
                println!("Bad move!! {}", mv.to_string());
                board.take_back_move(&mv);
                board.pretty_print(true);
                e.push(' ');
                e.push_str(&mv.to_string());
                return Err(e);
            }
        }
        if let Err(mut e) = board.take_back_move(&mv) {
            e.push(' ');
            e.push_str(&mv.to_string());
            return Err(e);
        }
    }
    if legal_moves == 0 {
        if board.is_king_checked() {
            // let mut line = String::new();
            // let _res = std::io::stdin().read_line(&mut line);
            return Ok(("".to_string(), -CHECKMATE + depth as i64, 1));
        }
        return Ok(("".to_string(), 0, 1));
    }
<<<<<<< HEAD
    decrement_board_hist(&board, hist_data);
    (best_pv, alpha, nodes)
=======
    Ok((best_pv, alpha, nodes))
>>>>>>> 74103c16
}<|MERGE_RESOLUTION|>--- conflicted
+++ resolved
@@ -1,11 +1,7 @@
-<<<<<<< HEAD
-use super::arrayboard::{generate_moves::MOVE_CAPTURE, is_piece_white, ArrayBoard, BitMove};
-=======
 use crate::arrayboard::ArrayBoard;
 use crate::chessboard::ChessBoard;
 use crate::moves::BitMove;
 use crate::piece::is_piece_white;
->>>>>>> 74103c16
 use std::cmp;
 use std::collections::HashMap;
 use std::io;
@@ -268,16 +264,12 @@
     (mg_phase * mg_score + eg_phase * eg_score) / 24
 }
 
-<<<<<<< HEAD
-fn quiesce(board: ArrayBoard, mut alpha: i64, beta: i64, depth: u8) -> (i64, u64) {
-=======
 fn quiesce(
     board: &mut impl ChessBoard,
     mut alpha: i64,
     beta: i64,
     depth: u8,
 ) -> Result<(i64, u64), String> {
->>>>>>> 74103c16
     let val = eval(board);
     if val >= beta {
         return Ok((beta, 1));
@@ -293,31 +285,6 @@
         if !mv.is_capture() {
             continue;
         }
-<<<<<<< HEAD
-        let new_board = board.make_move(&mv);
-        let (q_score, q_nodes) = quiesce(new_board, -beta, -alpha, depth + 1);
-        nodes += q_nodes;
-        if -q_score >= beta {
-            return (beta, nodes);
-        }
-        if -q_score > alpha {
-            alpha = -q_score;
-        }
-    }
-
-    return (alpha, nodes);
-}
-
-fn increment_board_hist(board: ArrayBoard, hist_data: &mut HashMap<ArrayBoard, u8>) -> u8 {
-    match hist_data.get_mut(&board) {
-        Some(count) => {
-            *count += 1;
-            *count
-        }
-        None => {
-            hist_data.insert(board, 1);
-            1
-=======
         match board.make_move(&mut mv) {
             Ok(true) => match quiesce(board, -beta, -alpha, depth + 1) {
                 Ok((q_score, q_nodes)) => {
@@ -357,21 +324,10 @@
         if let Err(e) = board.take_back_move(&mv) {
             board.pretty_print(true);
             panic!("QUIESCE D {}", e);
->>>>>>> 74103c16
-        }
-    }
-
-<<<<<<< HEAD
-fn decrement_board_hist(board: &ArrayBoard, hist_data: &mut HashMap<ArrayBoard, u8>) {
-    let c = hist_data.get_mut(board).unwrap();
-    if *c == 0 {
-        hist_data.remove(board);
-    } else {
-        *c -= 1;
-    }
-=======
+        }
+    }
+
     return Ok((alpha, nodes));
->>>>>>> 74103c16
 }
 
 pub fn search(
@@ -379,12 +335,7 @@
     mut alpha: i64,
     beta: i64,
     depth: u8,
-<<<<<<< HEAD
-    hist_data: &mut HashMap<ArrayBoard, u8>,
-) -> (String, i64, u64) {
-=======
 ) -> Result<(String, i64, u64), String> {
->>>>>>> 74103c16
     if depth == MAX_DEPTH.load(Ordering::Relaxed) {
         if QUIESCE {
             match quiesce(board, alpha, beta, 0) {
@@ -396,23 +347,7 @@
                 }
             }
         }
-<<<<<<< HEAD
-        // println!("{}<< STALEMATE", "  ".repeat(depth as usize));
-        return ("".to_string(), 0, 1);
-    }
-    let reps = increment_board_hist(board, hist_data);
-    // 3-fold stalemate.
-    if reps >= 3 {
-        decrement_board_hist(&board, hist_data);
-        // It's a stalemate. For some reason, lichess sends us one last 'go' command, so just
-        // return the first move we have.
-        if moves.len() > 0 {
-            return (moves[0].to_string(), 0, 1);
-        }
-        return ("".to_string(), 0, 1);
-=======
         return Ok((String::from(""), eval(board), 1));
->>>>>>> 74103c16
     }
 
     let mut nodes = 1;
@@ -428,21 +363,6 @@
         if depth == 0 {
             println!("info currmove {} currmovenumber {i}", mv.to_string());
         }
-<<<<<<< HEAD
-        let new_board = board.make_move(&mv);
-        let (pv, score, child_nodes) = search(new_board, -beta, -alpha, depth + 1, hist_data);
-        nodes += child_nodes;
-
-        if -score >= beta {
-            decrement_board_hist(&board, hist_data);
-            return (mv.to_string() + " " + &pv, beta, nodes);
-        }
-        if -score > alpha {
-            alpha = -score;
-            best_pv = mv.to_string() + " " + &pv.to_string();
-            if depth == 0 {
-                print_info(-score, nodes, start_time.unwrap(), &best_pv);
-=======
         match board.make_move(&mut mv) {
             Ok(true) => {
                 legal_moves += 1;
@@ -482,7 +402,6 @@
                         return Err(e);
                     }
                 }
->>>>>>> 74103c16
             }
             Ok(false) => (),
             Err(mut e) => {
@@ -508,10 +427,5 @@
         }
         return Ok(("".to_string(), 0, 1));
     }
-<<<<<<< HEAD
-    decrement_board_hist(&board, hist_data);
-    (best_pv, alpha, nodes)
-=======
     Ok((best_pv, alpha, nodes))
->>>>>>> 74103c16
 }